"""
<<<<<<< HEAD
The detrot module uses three separate reference frames to keep track of various
positions on the detector stand, the rest frame, the stand frame and the room
frame. For the purposes of this application we consider the rest frame to be
when the cone joint at the front of the stand is perfectly vertical, and all of
the other joint motors are zeroed.

From the points in this frame, it is trivial to transform into the stand frame.
Simply adjust the value in x,y based on the current position of the cone joint.
However, this ignores any rotation of the stand. Finally, a more complex
transformation is neccesary to reach the room frame. This matrix takes into
account not only the cone joint position but also the pitch, yaw, and roll
introduced by offsets in the other joints.

The :class:`.StandPoint makes adjusting between these points simple. Simply
enter the rest coordinates of the position and use the attributes
:attr:`.StandPoint.frame_coordinates`, and :attr:`.StandPoint.room_coordinates`
to move between coordinate systems.
=======
The ``detrot`` module takes advantage of three different reference frames to
view the Detector stand, the rest frame, the stand frame and the room frame.
The most intuitive starting point is the rest frame, this ignores any rotation
and translation of the stand, with the y axis perpindicular to the detector
base and all joints pointing vertically upwards. From here we can translate to
the frame of the surrounding stand by looking at the position of the cone joint
i.e the apex of the three joints that manipulate the stand. We use this as the
center of rotation for all our rigid body calculations. After accounting for
the x,y displacement of the cone, we can then do the more complex calculation
into the room frame. This takes into account the pitch, yaw and roll of the stand
and the fact that the rest frame axes are not colinear with the surrounding
room.

Transforming through these different frames is done through the
:class:`.StandPoint`. Simply enter a point in the rest frame using the cone
joint as the origin, then check either the :attr:`.stand_coordinates` or
:attr:`.room_coordinates` to see how the point moves as the angles of the stand
change.
>>>>>>> 8f272412
"""
############
# Standard #
############
from math        import cos, sin, tan
from collections import namedtuple

###############
# Third Party #
###############


##########
# Module #
##########

class Point(namedtuple('PointBase', ['x','y','z'])):
    """
    Generic Point Class

<<<<<<< HEAD
    A reimplementation of ``collections.namedtuple`` that allows for attribute
    access of the different coordinates.
=======
    This is a reimplementation of the ``collections.namedtuple`` class. This
    allows both index and attribute based access to the position variables.

    Parameters
    ----------
    x : float

    y : float

    z : float
>>>>>>> 8f272412

    Example
    -------
    .. ipython:: python

<<<<<<< HEAD
        pnt = Point(0,1,2)

        pnt == (0,1,2)

        pnt.x == pnt[0]

        print(pnt.x, pnt.y, pnt.z)
=======
        from detrot import Point

        pnt = Point(1,2,3)

        print(pnt.x)

        pnt.y == 2

        pnt[2] == 3

        pnt == (1,2,3)
>>>>>>> 8f272412
    """
    def __repr__(self):
        return "Point (x,y,z -> {},{},{})".format(self.x,
                                                  self.y,
                                                  self.z)

class StandPoint:
    """
    A class to handle the transformations between various frame of references
    involved with stand rotation

    Parameters
    ----------
    offset : tuple or :class:`.Point`
        Location of the point in the rest frame. All three coordinates must be
        specifed

    stand : class:`.Stand`
        Stand object
    """
    def __init__(self, offset, stand):

        if not isinstance(offset, Point):
            offset = Point(*offset)

        self.offset = offset
        self.stand  = stand


    @property
    def stand_coordinates(self):
        """
        The coordinates of the point in the stand reference frame as a
        :class:`.Point`
        """
        return Point(self.offset.x + self.stand.cone.joint.x,
                     self.offset.y + self.stand.cone.joint.y,
                     self.offset.z)


    @property
    def room_coordinates(self):
        """
        The coordinates of the point in the reference frame of the room as a
        :class:`.Point`
        """
        #Stand Position
        x,y,z    = self.stand_coordinates
        ax,ay,az = self.stand.pitch, self.stand.yaw, self.stand.roll

        #####
        # X #
        #####
        rm_x = (x*cos(ay)*cos(az)
             +  y*(sin(ax)*sin(ay)*cos(az)-sin(az)*cos(ax))
             +  z*(sin(ay)*cos(ax)*cos(az)+sin(ax)*sin(az)))

        #####
        # Y #
        #####
        rm_y =  (x*sin(az)*cos(ay)
              +  y*(sin(ax)*sin(ay)*sin(az)+cos(ax)*cos(az))
              +  z*(sin(ay)*cos(ax)*sin(az)-sin(ax)*cos(az)))

        #####
        # Z #
        #####
        rm_z =  (-x*sin(ay)
                + y*sin(ax)*cos(ay)
                + z*cos(ax)*cos(ay))

        return Point(rm_x, rm_y, rm_z)<|MERGE_RESOLUTION|>--- conflicted
+++ resolved
@@ -1,23 +1,4 @@
 """
-<<<<<<< HEAD
-The detrot module uses three separate reference frames to keep track of various
-positions on the detector stand, the rest frame, the stand frame and the room
-frame. For the purposes of this application we consider the rest frame to be
-when the cone joint at the front of the stand is perfectly vertical, and all of
-the other joint motors are zeroed.
-
-From the points in this frame, it is trivial to transform into the stand frame.
-Simply adjust the value in x,y based on the current position of the cone joint.
-However, this ignores any rotation of the stand. Finally, a more complex
-transformation is neccesary to reach the room frame. This matrix takes into
-account not only the cone joint position but also the pitch, yaw, and roll
-introduced by offsets in the other joints.
-
-The :class:`.StandPoint makes adjusting between these points simple. Simply
-enter the rest coordinates of the position and use the attributes
-:attr:`.StandPoint.frame_coordinates`, and :attr:`.StandPoint.room_coordinates`
-to move between coordinate systems.
-=======
 The ``detrot`` module takes advantage of three different reference frames to
 view the Detector stand, the rest frame, the stand frame and the room frame.
 The most intuitive starting point is the rest frame, this ignores any rotation
@@ -36,7 +17,6 @@
 joint as the origin, then check either the :attr:`.stand_coordinates` or
 :attr:`.room_coordinates` to see how the point moves as the angles of the stand
 change.
->>>>>>> 8f272412
 """
 ############
 # Standard #
@@ -57,12 +37,8 @@
     """
     Generic Point Class
 
-<<<<<<< HEAD
-    A reimplementation of ``collections.namedtuple`` that allows for attribute
-    access of the different coordinates.
-=======
-    This is a reimplementation of the ``collections.namedtuple`` class. This
-    allows both index and attribute based access to the position variables.
+    A reimplementation of the ``collections.namedtuple`` class. This allows
+    both index and attribute based access to the position variables.
 
     Parameters
     ----------
@@ -71,21 +47,11 @@
     y : float
 
     z : float
->>>>>>> 8f272412
 
     Example
     -------
     .. ipython:: python
 
-<<<<<<< HEAD
-        pnt = Point(0,1,2)
-
-        pnt == (0,1,2)
-
-        pnt.x == pnt[0]
-
-        print(pnt.x, pnt.y, pnt.z)
-=======
         from detrot import Point
 
         pnt = Point(1,2,3)
@@ -97,7 +63,6 @@
         pnt[2] == 3
 
         pnt == (1,2,3)
->>>>>>> 8f272412
     """
     def __repr__(self):
         return "Point (x,y,z -> {},{},{})".format(self.x,
